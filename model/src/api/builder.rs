use nalgebra_glm::{DVec2, vec2};

use crate::components::name_component::NameComponent;
use crate::components::orbitable_component::{OrbitableComponent, OrbitableComponentPhysics, OrbitableType};
use crate::components::orbitable_component::atmosphere::Atmosphere;
use crate::components::path_component::orbit::Orbit;
use crate::components::path_component::orbit::orbit_direction::OrbitDirection;
use crate::components::path_component::PathComponent;
use crate::components::path_component::segment::Segment;
use crate::components::vessel_component::VesselComponent;
use crate::Model;
use crate::storage::entity_allocator::Entity;
use crate::storage::entity_builder::EntityBuilder;

#[derive(Debug, Clone)]
pub enum OrbitBuilder {
    Circular { parent: Entity, distance: f64, angle: f64, direction: OrbitDirection },
    Freeform { parent: Entity, distance: f64, angle: f64, direction: OrbitDirection, speed: f64 }
}

impl OrbitBuilder {
    pub fn build(&self, model: &Model, mass: f64) -> Orbit {
        match self {
            OrbitBuilder::Circular { parent, distance, angle, direction } => {
                let parent_mass = model.mass(*parent);
                let position = *distance * vec2(f64::cos(*angle), f64::sin(*angle));
                Orbit::circle(*parent, mass, parent_mass, position, model.time, *direction)
            }
            OrbitBuilder::Freeform { parent, distance, angle, direction, speed } => {
                let parent_mass = model.mass(*parent);
                let position = *distance * vec2(f64::cos(*angle), f64::sin(*angle));
                let mut velocity = *speed * vec2(f64::sin(*angle), -f64::cos(*angle));
                if let OrbitDirection::AntiClockwise = direction {
                    velocity *= -1.0;
                }
                Orbit::new(*parent, mass, parent_mass, position, velocity, model.time)
            },
        }
    }
}

#[derive(Debug, Clone)]
pub struct VesselBuilder {
    pub name: &'static str,
    pub vessel_component: VesselComponent,
    pub orbit_builder: OrbitBuilder,
}

impl VesselBuilder {
    pub fn build(self, model: &mut Model) -> Entity {
        let orbit = self.orbit_builder.build(model, self.vessel_component.mass());
        let entity =model.allocate(EntityBuilder::default()
            .with_name_component(NameComponent::new(self.name.to_string()))
            .with_vessel_component(self.vessel_component)
            .with_path_component(PathComponent::new_with_orbit(orbit)));
        model.recompute_trajectory(entity);
        entity
    }
}

#[derive(Debug, Clone)]
pub enum OrbitablePhysicsBuilder {
    Stationary(DVec2),
    Orbit(OrbitBuilder),
}

impl OrbitablePhysicsBuilder {
    pub fn build(&self, model: &Model, mass: f64) -> OrbitableComponentPhysics {
        match self {
            OrbitablePhysicsBuilder::Stationary(position) => OrbitableComponentPhysics::Stationary(*position),
            OrbitablePhysicsBuilder::Orbit(orbit_builder) => OrbitableComponentPhysics::Orbit(Segment::Orbit(orbit_builder.build(model, mass))),
        }
    }
}

#[derive(Debug, Clone)]
pub struct OrbitableBuilder {
    pub name: &'static str,
    pub mass: f64,
    pub radius: f64,
    pub rotation_period: f64,
    pub rotation_angle: f64,
    pub type_: OrbitableType,
    pub physics: OrbitablePhysicsBuilder,
    pub atmosphere: Option<Atmosphere>,
}

impl OrbitableBuilder {
    pub fn build(self, model: &mut Model) -> Entity {
        let physics = self.physics.build(model, self.mass);
        let orbitable_component = OrbitableComponent::new(
            self.mass,
            self.radius,
            self.rotation_period,
            self.rotation_angle,
            self.type_,
            physics,
            self.atmosphere
        );
        model.allocate(EntityBuilder::default()
            .with_name_component(NameComponent::new(self.name.to_string()))
            .with_orbitable_component(orbitable_component))
    }
<<<<<<< HEAD
}

#[derive(Debug, Clone)]
pub struct AtmosphereBuilder {
    pub color: Color32,
    pub density: f64,
    pub height: f64,
    pub falloff: f64,
    pub cloud_speeds: Vec<f64>,
}

impl AtmosphereBuilder {
    pub fn build(self) -> Atmosphere {
        Atmosphere::new(self.color, self.density, self.height, self.falloff, self.cloud_speeds)
    }
    
    pub fn build_some(self) -> Option<Atmosphere> {
        Some(self.build())
    }
=======
>>>>>>> 2d898e14
}<|MERGE_RESOLUTION|>--- conflicted
+++ resolved
@@ -101,26 +101,4 @@
             .with_name_component(NameComponent::new(self.name.to_string()))
             .with_orbitable_component(orbitable_component))
     }
-<<<<<<< HEAD
-}
-
-#[derive(Debug, Clone)]
-pub struct AtmosphereBuilder {
-    pub color: Color32,
-    pub density: f64,
-    pub height: f64,
-    pub falloff: f64,
-    pub cloud_speeds: Vec<f64>,
-}
-
-impl AtmosphereBuilder {
-    pub fn build(self) -> Atmosphere {
-        Atmosphere::new(self.color, self.density, self.height, self.falloff, self.cloud_speeds)
-    }
-    
-    pub fn build_some(self) -> Option<Atmosphere> {
-        Some(self.build())
-    }
-=======
->>>>>>> 2d898e14
 }