--- conflicted
+++ resolved
@@ -39,16 +39,11 @@
         let position = view.model.absolute_position(entity);
         let orbitable = view.model.orbitable_component(entity);
         let name = view.model.name_component(entity).name().to_lowercase();
-<<<<<<< HEAD
-        
+
         let mut vertices = compute_celestial_object_vertices(position, orbitable.radius(), 1.0);
-        view.renderers.add_object_vertices(&name, &mut vertices);
-=======
-        let mut vertices = compute_celestial_object_vertices(position, orbitable.radius());
         view.renderers.add_celestial_object_vertices(&name, &mut vertices);
->>>>>>> 1962c44a
         view.renderers.set_object_rotation(&name, orbitable.rotation_angle() as f32);
-        
+
         if let Some(atmosphere) = view.model.try_atmosphere_component(entity) {
             let atmosphere_radius = orbitable.radius() + atmosphere.height() * orbitable.radius();
             let mut vertices = compute_celestial_object_vertices(
