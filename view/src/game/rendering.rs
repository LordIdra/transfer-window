pub mod explosion_renderer;
pub mod geometry_renderer;
pub mod render_pipeline;
pub mod screen_texture_renderer;
<<<<<<< HEAD
pub mod planet_renderer;
pub mod atmosphere_renderer;
=======
pub mod celestial_object_renderer;
>>>>>>> 1962c44a
mod shader_program;
pub mod texture_renderer;
pub mod texture;
mod util;
mod vertex_array_object;

use std::{collections::HashMap, sync::{Arc, Mutex}};

use eframe::{egui::{CentralPanel, PaintCallback, Rect}, egui_glow::CallbackFn, glow::{self}};
use log::error;
<<<<<<< HEAD
use transfer_window_model::components::ComponentType;
use transfer_window_model::Model;
use crate::{game::rendering::{explosion_renderer::ExplosionRenderer, geometry_renderer::GeometryRenderer, render_pipeline::RenderPipeline, screen_texture_renderer::ScreenTextureRenderer, texture_renderer::TextureRenderer, planet_renderer::PlanetRenderer, atmosphere_renderer::AtmosphereRenderer}, resources::Resources};
=======

use crate::{game::rendering::{explosion_renderer::ExplosionRenderer, geometry_renderer::GeometryRenderer, render_pipeline::RenderPipeline, screen_texture_renderer::ScreenTextureRenderer, texture_renderer::TextureRenderer, celestial_object_renderer::CelestialObjectRenderer}, resources::Resources};
>>>>>>> 1962c44a

use super::View;

/// Rendering pipeline overview
/// 1) View adds all necessary vertices to various renderers
/// 2) All renderers are rendered to `multisample_framebuffer` which allows multisampling
/// 3) The resulting texture is resolved onto a texture in `intermediate_framebuffer`
/// 4) The texture is rendered to the default FBO
pub struct Renderers {
    render_pipeline: Arc<Mutex<RenderPipeline>>,
<<<<<<< HEAD
    object_renderers: HashMap<String, Arc<Mutex<PlanetRenderer>>>,
    atmosphere_renderers: HashMap<String, Arc<Mutex<AtmosphereRenderer>>>,
=======
    celestial_object_renderers: HashMap<String, Arc<Mutex<CelestialObjectRenderer>>>,
>>>>>>> 1962c44a
    segment_renderer: Arc<Mutex<GeometryRenderer>>,
    texture_renderers: HashMap<String, Arc<Mutex<TextureRenderer>>>,
    screen_texture_renderer: Arc<Mutex<ScreenTextureRenderer>>,
    explosion_renderers: Arc<Mutex<Vec<ExplosionRenderer>>>,
}

impl Renderers {
    #[allow(clippy::needless_pass_by_value)]
    pub fn new(resources: &Resources, gl: &Arc<glow::Context>, model: &Model, screen_rect: Rect) -> Self {
        let render_pipeline = Arc::new(Mutex::new(RenderPipeline::new(gl, screen_rect)));
<<<<<<< HEAD
        let object_renderers = resources.build_planet_renderers(gl);
        let mut atmosphere_renderers = HashMap::new();
        for entity in model.entities(vec![ComponentType::AtmosphereComponent]) {
            let name = model.name_component(entity).name().to_lowercase();
            let atmosphere = model.atmosphere_component(entity);
            let renderer = Arc::new(Mutex::new(AtmosphereRenderer::new(gl, atmosphere)));
            atmosphere_renderers.insert(name, renderer);
        }
=======
        let celestial_object_renderers = resources.build_celestial_object_renderers(gl);
>>>>>>> 1962c44a
        let segment_renderer = Arc::new(Mutex::new(GeometryRenderer::new(gl)));
        let texture_renderers = resources.build_texture_renderers(gl);
        let screen_texture_renderer = Arc::new(Mutex::new(ScreenTextureRenderer::new(gl, screen_rect)));
        let explosion_renderers = Arc::new(Mutex::new(vec![]));
        
<<<<<<< HEAD
        Self { render_pipeline, object_renderers, atmosphere_renderers, segment_renderer, icon_renderers, screen_texture_renderer, explosion_renderers }
=======
        Self { render_pipeline, celestial_object_renderers, segment_renderer, texture_renderers, screen_texture_renderer, explosion_renderers }
>>>>>>> 1962c44a
    }

    pub fn add_celestial_object_vertices(&self, name: &str, vertices: &mut Vec<f32>) {
        self.celestial_object_renderers[name].lock().unwrap().add_vertices(vertices);
    }
    
    pub fn set_object_rotation(&self, name: &str, rotation: f32) {
        self.celestial_object_renderers[name].lock().unwrap().set_rotation(rotation);
    }
    
    pub fn add_atmosphere_vertices(&self, name: &str, vertices: &mut Vec<f32>) {
        self.atmosphere_renderers[name].lock().unwrap().add_vertices(vertices);
    }

    pub fn add_segment_vertices(&self, vertices: &mut Vec<f32>) {
        self.segment_renderer.lock().unwrap().add_vertices(vertices);
    }

    pub fn add_texture_vertices(&self, texture: &str, vertices: &mut Vec<f32>) {
        let Some(renderer) = self.texture_renderers.get(texture) else {
            error!("Texture {} does not exist", texture);
            return;
        };
        renderer.lock().unwrap().add_vertices(vertices);
    }

    pub fn screen_texture_renderer(&self) -> Arc<Mutex<ScreenTextureRenderer>> {
        self.screen_texture_renderer.clone()
    }

    pub fn destroy(&mut self, gl: &Arc<glow::Context>) {
        self.render_pipeline.lock().unwrap().destroy(gl);
        self.segment_renderer.lock().unwrap().destroy(gl);
        for renderer in self.texture_renderers.values() {
            renderer.lock().unwrap().destroy(gl);
        }
        for renderer in self.celestial_object_renderers.values() {
            renderer.lock().unwrap().destroy(gl);
        }
        for renderer in self.atmosphere_renderers.values() {
            renderer.lock().unwrap().destroy(gl);
        }
        for renderer in self.explosion_renderers.lock().unwrap().iter_mut() {
            renderer.destroy(gl);
        }
        self.screen_texture_renderer.lock().unwrap().destroy(gl);
    }
}

pub fn update(view: &View) {
    #[cfg(feature = "profiling")]
    let _span = tracy_client::span!("Update rendering");

    let screen_rect = view.screen_rect;
    let render_pipeline = view.renderers.render_pipeline.clone();
<<<<<<< HEAD
    let object_renderers = view.renderers.object_renderers.clone();
    let atmosphere_renderers = view.renderers.atmosphere_renderers.clone();
=======
    let object_renderers = view.renderers.celestial_object_renderers.clone();
>>>>>>> 1962c44a
    let segment_renderer = view.renderers.segment_renderer.clone();
    let texture_renderers = view.renderers.texture_renderers.clone();
    let explosion_renderers = view.renderers.explosion_renderers.clone();
    let time = view.model.time();
    let zoom = view.camera.zoom();

    // Matrices need model to calculate, which is not send/sync, so we have to calculate matrices *before* constructing a callback
    let zoom_matrix = view.camera.zoom_matrix(screen_rect);
    let translation_matrices = view.camera.translation_matrices();

    // Start new explosion renderers
    for explosion in view.model.explosions_started_this_frame() {
        #[cfg(feature = "profiling")]
        let _span = tracy_client::span!("Start explosion renderer");
        let renderer = ExplosionRenderer::new(&view.gl, view.model.time(), explosion.parent(), explosion.offset(), explosion.combined_mass());
        view.renderers.explosion_renderers.lock().unwrap().push(renderer);
    }

    // Delete expired explosion renderers
    view.renderers.explosion_renderers.lock().unwrap()
        .retain(|renderer| !renderer.is_finished(view.model.time()));

    // Update explosion renderers
    view.renderers.explosion_renderers.clone().lock().unwrap()
        .iter_mut().for_each(|renderer| renderer.update_position(view));

    // Make sure to regenerate framebuffer with new size if window resized
    if screen_rect != view.previous_screen_rect {
        #[cfg(feature = "profiling")]
        let _span = tracy_client::span!("Resize buffers");
        render_pipeline.lock().unwrap().resize(&view.gl, screen_rect);
        view.renderers.screen_texture_renderer.lock().unwrap().resize(&view.gl, screen_rect);
    }

    let callback = Arc::new(CallbackFn::new(move |_info, painter| {
        let render_bloom = || {
            #[cfg(feature = "profiling")]
            let _span = tracy_client::span!("Render bloom");
            segment_renderer.lock().unwrap().render_lines(painter.gl(), zoom_matrix, translation_matrices);
        };

        let render_normal = || {
            #[cfg(feature = "profiling")]
            let _span = tracy_client::span!("Render normal");
            for renderer in object_renderers.values() {
                renderer.lock().unwrap().render(painter.gl(), zoom_matrix, translation_matrices);
            }
            for renderer in atmosphere_renderers.values() {
                renderer.lock().unwrap().render(painter.gl(), zoom_matrix, translation_matrices);
            }
            for renderer in texture_renderers.values() {
                renderer.lock().unwrap().render(painter.gl(),zoom_matrix, translation_matrices);
            }
        };

        let render_explosion = || {
            #[cfg(feature = "profiling")]
            let _span = tracy_client::span!("Render explosion");
            for renderer in explosion_renderers.lock().unwrap().iter() {
                renderer.render(painter.gl(), time, screen_rect, zoom);
            }
        };

        render_pipeline.lock().unwrap().render(painter.gl(), render_bloom, render_normal, render_explosion, screen_rect);
    }));

    // At time of writing there is no way to do this without providing a callback (which must be send + sync)
    CentralPanel::default().show(&view.context.clone(), |ui| {
        ui.painter().add(PaintCallback { rect: screen_rect, callback });
    });
}<|MERGE_RESOLUTION|>--- conflicted
+++ resolved
@@ -2,12 +2,8 @@
 pub mod geometry_renderer;
 pub mod render_pipeline;
 pub mod screen_texture_renderer;
-<<<<<<< HEAD
-pub mod planet_renderer;
+pub mod celestial_object_renderer;
 pub mod atmosphere_renderer;
-=======
-pub mod celestial_object_renderer;
->>>>>>> 1962c44a
 mod shader_program;
 pub mod texture_renderer;
 pub mod texture;
@@ -18,14 +14,10 @@
 
 use eframe::{egui::{CentralPanel, PaintCallback, Rect}, egui_glow::CallbackFn, glow::{self}};
 use log::error;
-<<<<<<< HEAD
+
+use crate::{game::rendering::{explosion_renderer::ExplosionRenderer, geometry_renderer::GeometryRenderer, render_pipeline::RenderPipeline, screen_texture_renderer::ScreenTextureRenderer, texture_renderer::TextureRenderer, celestial_object_renderer::CelestialObjectRenderer, atmosphere_renderer::AtmosphereRenderer}, resources::Resources};
 use transfer_window_model::components::ComponentType;
 use transfer_window_model::Model;
-use crate::{game::rendering::{explosion_renderer::ExplosionRenderer, geometry_renderer::GeometryRenderer, render_pipeline::RenderPipeline, screen_texture_renderer::ScreenTextureRenderer, texture_renderer::TextureRenderer, planet_renderer::PlanetRenderer, atmosphere_renderer::AtmosphereRenderer}, resources::Resources};
-=======
-
-use crate::{game::rendering::{explosion_renderer::ExplosionRenderer, geometry_renderer::GeometryRenderer, render_pipeline::RenderPipeline, screen_texture_renderer::ScreenTextureRenderer, texture_renderer::TextureRenderer, celestial_object_renderer::CelestialObjectRenderer}, resources::Resources};
->>>>>>> 1962c44a
 
 use super::View;
 
@@ -36,12 +28,8 @@
 /// 4) The texture is rendered to the default FBO
 pub struct Renderers {
     render_pipeline: Arc<Mutex<RenderPipeline>>,
-<<<<<<< HEAD
-    object_renderers: HashMap<String, Arc<Mutex<PlanetRenderer>>>,
+    celestial_object_renderers: HashMap<String, Arc<Mutex<CelestialObjectRenderer>>>,
     atmosphere_renderers: HashMap<String, Arc<Mutex<AtmosphereRenderer>>>,
-=======
-    celestial_object_renderers: HashMap<String, Arc<Mutex<CelestialObjectRenderer>>>,
->>>>>>> 1962c44a
     segment_renderer: Arc<Mutex<GeometryRenderer>>,
     texture_renderers: HashMap<String, Arc<Mutex<TextureRenderer>>>,
     screen_texture_renderer: Arc<Mutex<ScreenTextureRenderer>>,
@@ -52,8 +40,7 @@
     #[allow(clippy::needless_pass_by_value)]
     pub fn new(resources: &Resources, gl: &Arc<glow::Context>, model: &Model, screen_rect: Rect) -> Self {
         let render_pipeline = Arc::new(Mutex::new(RenderPipeline::new(gl, screen_rect)));
-<<<<<<< HEAD
-        let object_renderers = resources.build_planet_renderers(gl);
+        let celestial_object_renderers = resources.build_celestial_object_renderers(gl);
         let mut atmosphere_renderers = HashMap::new();
         for entity in model.entities(vec![ComponentType::AtmosphereComponent]) {
             let name = model.name_component(entity).name().to_lowercase();
@@ -61,19 +48,12 @@
             let renderer = Arc::new(Mutex::new(AtmosphereRenderer::new(gl, atmosphere)));
             atmosphere_renderers.insert(name, renderer);
         }
-=======
-        let celestial_object_renderers = resources.build_celestial_object_renderers(gl);
->>>>>>> 1962c44a
         let segment_renderer = Arc::new(Mutex::new(GeometryRenderer::new(gl)));
         let texture_renderers = resources.build_texture_renderers(gl);
         let screen_texture_renderer = Arc::new(Mutex::new(ScreenTextureRenderer::new(gl, screen_rect)));
         let explosion_renderers = Arc::new(Mutex::new(vec![]));
         
-<<<<<<< HEAD
-        Self { render_pipeline, object_renderers, atmosphere_renderers, segment_renderer, icon_renderers, screen_texture_renderer, explosion_renderers }
-=======
-        Self { render_pipeline, celestial_object_renderers, segment_renderer, texture_renderers, screen_texture_renderer, explosion_renderers }
->>>>>>> 1962c44a
+        Self { render_pipeline, celestial_object_renderers, atmosphere_renderers, segment_renderer, texture_renderers, screen_texture_renderer, explosion_renderers }
     }
 
     pub fn add_celestial_object_vertices(&self, name: &str, vertices: &mut Vec<f32>) {
@@ -83,7 +63,7 @@
     pub fn set_object_rotation(&self, name: &str, rotation: f32) {
         self.celestial_object_renderers[name].lock().unwrap().set_rotation(rotation);
     }
-    
+
     pub fn add_atmosphere_vertices(&self, name: &str, vertices: &mut Vec<f32>) {
         self.atmosphere_renderers[name].lock().unwrap().add_vertices(vertices);
     }
@@ -129,12 +109,8 @@
 
     let screen_rect = view.screen_rect;
     let render_pipeline = view.renderers.render_pipeline.clone();
-<<<<<<< HEAD
-    let object_renderers = view.renderers.object_renderers.clone();
+    let object_renderers = view.renderers.celestial_object_renderers.clone();
     let atmosphere_renderers = view.renderers.atmosphere_renderers.clone();
-=======
-    let object_renderers = view.renderers.celestial_object_renderers.clone();
->>>>>>> 1962c44a
     let segment_renderer = view.renderers.segment_renderer.clone();
     let texture_renderers = view.renderers.texture_renderers.clone();
     let explosion_renderers = view.renderers.explosion_renderers.clone();
