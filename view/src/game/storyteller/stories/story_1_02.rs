use eframe::egui::Color32;
use nalgebra_glm::vec2;

use transfer_window_model::{api::builder::{OrbitableBuilder, OrbitablePhysicsBuilder, OrbitBuilder, VesselBuilder}, components::{orbitable_component::OrbitableType, path_component::orbit::orbit_direction::OrbitDirection, vessel_component::{class::VesselClass, faction::Faction, VesselComponent}}, Model, storage::entity_allocator::Entity};
use transfer_window_model::components::orbitable_component::atmosphere::Atmosphere;

use crate::game::{overlay::dialogue::Dialogue, storyteller::story::{action::{finish_level_action::FinishLevelAction, show_dialogue_action::ShowDialogueAction}, condition::Condition, state::State, Story, transition::Transition}, ViewConfig};

use super::StoryBuilder;

#[derive(Debug, Clone, Default)]
pub struct Story1_02;

impl StoryBuilder for Story1_02 {
    fn prerequisite(&self) -> Option<String> {
        Some("1-01".to_string())
    }

    fn build(&self) -> (Model, Story, ViewConfig, Option<Entity>) {
        let mut model = Model::default();

        let centralia = OrbitableBuilder {
            name: "Centralia",
            mass: 6.0 * 10.0e23,
            radius: 6.371e6,
            rotation_period: 1.0,
            rotation_angle: 100.0,
            type_: OrbitableType::Planet,
            physics: OrbitablePhysicsBuilder::Stationary(vec2(0.0, 0.0)),
<<<<<<< HEAD
            atmosphere: AtmosphereBuilder {
                color: Color32::from_hex("#3558A5").unwrap(),
                density: 0.9,
                height: 0.15,
                falloff: 4.0,
                cloud_speeds: vec![]
            }.build_some()
=======
            atmosphere: Atmosphere::new_some(
                Color32::from_hex("#3558A5").unwrap(),
                0.9,
                0.15,
                4.0
            )
>>>>>>> 2d898e14
        }.build(&mut model);

        let ship = VesselBuilder {
            name: "Ship",
            vessel_component: VesselComponent::new(VesselClass::Scout1, Faction::Player),
            orbit_builder: OrbitBuilder::Freeform { 
                parent: centralia,
                distance: 1.0e7,
                speed: 7.0e3,
                angle: 0.0,
                direction: OrbitDirection::AntiClockwise, 
            },
        }.build(&mut model);

        let mut story = Story::new("intro-1");

        story.add("intro-1", |_| State::default()
            .transition(Transition::new("intro-2", Condition::click_continue()))
            .action(ShowDialogueAction::new(
                Dialogue::new("jake")
                    .normal("Welcome back. Let's discuss some more about orbits.")
                    .with_continue()
                )
            )
        );

        story.add("intro-2", |_| State::default()
            .transition(Transition::new("intro-3", Condition::click_continue()))
            .action(ShowDialogueAction::new(
                Dialogue::new("jake")
                    .normal("I've enabled apoapsis (")
                    .image("apoapsis")
                    .normal(") and periapsis (")
                    .image("periapsis")
                    .normal(") indicators.\n")
                    .normal("- The apoapsis is the")
                    .bold(" highest ")
                    .normal("point in an orbit\n")
                    .normal("- The periapsis is the")
                    .bold(" lowest ")
                    .normal("point in an orbit\n")
                    .normal("Don't worry about too much about remembering which one is which - you can always check on the fly.")
                    .with_continue()
                )
            )
        );

        story.add("intro-3", |_| State::default()
            .transition(Transition::new("intro-4", Condition::click_continue()))
            .action(ShowDialogueAction::new(
                Dialogue::new("jake")
                    .normal("The periapsis and apoapsis give us a useful way to think about orbits. Most orbits you'll be dealing with won't be circular, so it helps to know what the lowest and highest points are. You'll see what I mean in the next level, where we'll start constructing orbits ourselves.")
                    .with_continue()
                )
            )
        );

        story.add("intro-4", |_| State::default()
            .transition(Transition::new("intro-5", Condition::click_continue()))
            .action(ShowDialogueAction::new(
                Dialogue::new("jake")
                    .normal("You can select an apsis to see more information about it. Try selecting the")
                    .bold(" periapsis ")
                    .normal(".")
                    .with_continue()
                )
            )
        );

        story.add("end", |_model: &Model| State::default()
            .action(FinishLevelAction::new("1-02".to_string())));

        let view_config = ViewConfig {
            draw_apsis_icons: true,
            can_select: true,
            draw_explorer: false,
            draw_timeline: false
        };

        (model, story, view_config, Some(centralia))
    }
}<|MERGE_RESOLUTION|>--- conflicted
+++ resolved
@@ -27,22 +27,13 @@
             rotation_angle: 100.0,
             type_: OrbitableType::Planet,
             physics: OrbitablePhysicsBuilder::Stationary(vec2(0.0, 0.0)),
-<<<<<<< HEAD
-            atmosphere: AtmosphereBuilder {
-                color: Color32::from_hex("#3558A5").unwrap(),
-                density: 0.9,
-                height: 0.15,
-                falloff: 4.0,
-                cloud_speeds: vec![]
-            }.build_some()
-=======
             atmosphere: Atmosphere::new_some(
                 Color32::from_hex("#3558A5").unwrap(),
                 0.9,
                 0.15,
-                4.0
+                4.0,
+                vec![]
             )
->>>>>>> 2d898e14
         }.build(&mut model);
 
         let ship = VesselBuilder {
