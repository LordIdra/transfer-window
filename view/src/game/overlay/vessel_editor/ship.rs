--- conflicted
+++ resolved
@@ -39,13 +39,9 @@
     
     styles::SlotEditor::apply(ui, size, color);
     ui.allocate_ui_at_rect(slot_rect, |ui| {
-<<<<<<< HEAD
-        let slot_image = ImageButton::new(view.resources.icon_image(texture));
-=======
         let slot_image = CustomCircularImageButton::new(view, texture, size)
             .with_normal_color(Color32::TRANSPARENT)
             .with_hover_color(Color32::from_rgba_unmultiplied(30, 30, 30, 120));
->>>>>>> 4b3172c7
         if ui.add(slot_image).clicked() {
             on_slot_clicked(view, type_);
         }
@@ -54,24 +50,10 @@
 
 fn draw_slot(view: &View, ui: &mut Ui, vessel_component: &VesselComponent, type_: SlotType, center: Pos2, size: f32, translation: Vec2) {
     let texture = match type_ {
-<<<<<<< HEAD
-        SlotType::FuelTank => vessel_component.fuel_tank_type().map(|x| x.texture()),
-        SlotType::Engine => vessel_component.engine_type().map(|x| x.texture()),
-        SlotType::TorpedoStorage => vessel_component.torpedo_storage_type().map(|x| x.texture()),
-        SlotType::TorpedoLauncher => vessel_component.torpedo_launcher_type().map(|x| x.texture()),
-    }.unwrap_or("blank-slot");
-    let color = match type_ {
-        SlotType::Engine => ENGINE_SLOT_COLOR,
-        SlotType::FuelTank => FUEL_TANK_SLOT_COLOR,
-        SlotType::TorpedoStorage => TORPEDO_STORAGE_SLOT_COLOR,
-        SlotType::TorpedoLauncher => TORPEDO_LAUNCHER_SLOT_COLOR,
-
-=======
         SlotType::Engine => vessel_component.engine_type().map_or("silhouette-engine", |x| x.texture()),
         SlotType::FuelTank => vessel_component.fuel_tank_type().map_or("silhouette-fuel-tank", |x| x.texture()),
         SlotType::TorpedoStorage => vessel_component.torpedo_storage_type().map_or("silhouette-torpedo-storage", |x| x.texture()),
         SlotType::TorpedoLauncher => vessel_component.torpedo_launcher_type().map_or("silhouette-torpedo-launcher", |x| x.texture()),
->>>>>>> 4b3172c7
     };
     let color = Color32::from_rgb(200, 200, 200);
     draw_slot_from_texture(view, ui, texture, color, type_, center, size, translation);
