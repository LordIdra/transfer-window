use eframe::egui::{RichText, Ui};
use transfer_window_model::components::vessel_component::ship::ship_slot::{fuel_tank::{FuelTank, FuelTankType}, System};

use crate::game::View;

<<<<<<< HEAD

pub fn show_tooltip(view: &View, ui: &mut Ui, fuel_tank: &Option<FuelTank>) {
    let Some(fuel_tank) = fuel_tank else {
        ui.label(RichText::new("None").strong().monospace().size(20.0));
        return;
    };

    let type_ = fuel_tank.type_();
    let name = match type_ {
        FuelTankType::Tiny => "Tiny Fuel Tank",
        FuelTankType::Small => "Small Fuel Tank",
        FuelTankType::Medium => "Medium Fuel Tank",
    };

    ui.label(RichText::new(name).strong().monospace().size(20.0));
    ui.horizontal(|ui| {
        ui.image(view.resources.icon_image("fuel"));
        ui.label(RichText::new("Capacity").monospace().strong());
        ui.label(format!("{} L", type_.capacity_litres()));
    });
}
=======
>>>>>>> aae69fd2
<|MERGE_RESOLUTION|>--- conflicted
+++ resolved
@@ -3,27 +3,3 @@
 
 use crate::game::View;
 
-<<<<<<< HEAD
-
-pub fn show_tooltip(view: &View, ui: &mut Ui, fuel_tank: &Option<FuelTank>) {
-    let Some(fuel_tank) = fuel_tank else {
-        ui.label(RichText::new("None").strong().monospace().size(20.0));
-        return;
-    };
-
-    let type_ = fuel_tank.type_();
-    let name = match type_ {
-        FuelTankType::Tiny => "Tiny Fuel Tank",
-        FuelTankType::Small => "Small Fuel Tank",
-        FuelTankType::Medium => "Medium Fuel Tank",
-    };
-
-    ui.label(RichText::new(name).strong().monospace().size(20.0));
-    ui.horizontal(|ui| {
-        ui.image(view.resources.icon_image("fuel"));
-        ui.label(RichText::new("Capacity").monospace().strong());
-        ui.label(format!("{} L", type_.capacity_litres()));
-    });
-}
-=======
->>>>>>> aae69fd2
