use std::{collections::HashMap, sync::{Arc, Mutex}};

use eframe::{egui::{CentralPanel, Context, PaintCallback, Rect}, egui_glow::CallbackFn, glow::{self}};
use log::error;
use transfer_window_model::Model;

use crate::{rendering::{explosion_renderer::ExplosionRenderer, geometry_renderer::GeometryRenderer, render_pipeline::RenderPipeline, screen_texture_renderer::ScreenTextureRenderer, texture_renderer::TextureRenderer}, resources::Resources};

use super::Scene;

/// Rendering pipeline overview
/// 1) View adds all necessary vertices to various renderers
/// 2) All renderers are rendered to `multisample_framebuffer` which allows multisampling
/// 3) The resulting texture is resolved onto a texture in `intermediate_framebuffer`
/// 4) The texture is rendered to the default FBO
pub struct Renderers {
    screen_rect: Rect,
    render_pipeline: Arc<Mutex<RenderPipeline>>,
    object_renderer: Arc<Mutex<GeometryRenderer>>,
    segment_renderer: Arc<Mutex<GeometryRenderer>>,
    texture_renderers: HashMap<String, Arc<Mutex<TextureRenderer>>>,
    screen_texture_renderers: HashMap<String, Arc<Mutex<ScreenTextureRenderer>>>,
    explosion_renderers: Arc<Mutex<Vec<ExplosionRenderer>>>,
}

impl Renderers {
    #[allow(clippy::needless_pass_by_value)]
    pub fn new(resources: &Resources, gl: &Arc<glow::Context>, screen_rect: Rect) -> Self {
        let render_pipeline = Arc::new(Mutex::new(RenderPipeline::new(gl, screen_rect)));
        let object_renderer = Arc::new(Mutex::new(GeometryRenderer::new(gl)));
        let segment_renderer = Arc::new(Mutex::new(GeometryRenderer::new(gl)));
        let texture_renderers = resources.build_renderers(&gl);
        let screen_texture_renderers = resources.build_screen_renderers(&gl);
        let explosion_renderers = Arc::new(Mutex::new(vec![]));
        
        Self { screen_rect, render_pipeline, object_renderer, segment_renderer, texture_renderers, screen_texture_renderers, explosion_renderers }
    }

    pub fn add_object_vertices(&mut self, vertices: &mut Vec<f32>) {
        self.object_renderer.lock().unwrap().add_vertices(vertices);
    }

    pub fn add_segment_vertices(&mut self, vertices: &mut Vec<f32>) {
        self.segment_renderer.lock().unwrap().add_vertices(vertices);
    }

    pub fn add_texture_vertices(&mut self, texture: &str, vertices: &mut Vec<f32>) {
        let Some(renderer) = self.texture_renderers.get(texture) else {
            error!("Texture {} does not exist", texture);
            return;
        };
        renderer.lock().unwrap().add_vertices(vertices);
    }

<<<<<<< HEAD
    pub fn get_screen_texture_renderer(&self, name: &str) -> Arc<Mutex<ScreenTextureRenderer>> {
        self.screen_texture_renderers.get(name).unwrap().clone()
=======
    pub fn destroy(&mut self, gl: &Arc<glow::Context>) {
        self.render_pipeline.lock().unwrap().destroy(gl);
        self.object_renderer.lock().unwrap().destroy(gl);
        self.segment_renderer.lock().unwrap().destroy(gl);
        for renderer in self.texture_renderers.values() {
            renderer.lock().unwrap().destroy(gl);
        }
        for renderer in self.explosion_renderers.lock().unwrap().iter_mut() {
            renderer.destroy(gl);
        }
>>>>>>> 1b3ab4c2
    }
}

pub fn update(view: &mut Scene, model: &Model, context: &Context) {
    #[cfg(feature = "profiling")]
    let _span = tracy_client::span!("Update rendering");

    let screen_rect = context.screen_rect();
    let render_pipeline = view.renderers.render_pipeline.clone();
    let object_renderer = view.renderers.object_renderer.clone();
    let segment_renderer = view.renderers.segment_renderer.clone();
    let texture_renderers = view.renderers.texture_renderers.clone();
    let explosion_renderers = view.renderers.explosion_renderers.clone();
    let time = model.time();
    let zoom = view.camera.zoom();

    // Matrices need model to calculate, which is not send/sync, so we have to calculate matrices *before* constructing a callback
    let zoom_matrix = view.camera.zoom_matrix(screen_rect);
    let translation_matrices = view.camera.translation_matrices(model);

    // Start new explosion renderers
    for explosion in model.explosions_started_this_frame() {
        let renderer = ExplosionRenderer::new(&view.gl, model.time(), explosion.parent(), explosion.offset(), explosion.combined_mass());
        view.renderers.explosion_renderers.lock().unwrap().push(renderer);
    }

    // Delete expired explosion renderers
    view.renderers.explosion_renderers.lock().unwrap()
        .retain(|renderer| !renderer.is_finished(model.time()));

    // Update explosion renderers
    view.renderers.explosion_renderers.lock().unwrap()
        .iter_mut().for_each(|renderer| renderer.update_position(&mut view.camera, model, context.screen_rect()));

    // Make sure to regenerate framebuffer with new size if window resized
    if screen_rect != view.renderers.screen_rect {
        view.renderers.screen_rect = screen_rect;
        render_pipeline.lock().unwrap().resize(&view.gl, screen_rect);
    }

    let callback = Arc::new(CallbackFn::new(move |_info, painter| {
        let render_bloom = || {
            segment_renderer.lock().unwrap().render(painter.gl(), zoom_matrix, translation_matrices);
        };

        let render_normal = || {
            object_renderer.lock().unwrap().render(painter.gl(), zoom_matrix, translation_matrices);
            for renderer in texture_renderers.values() {
                renderer.lock().unwrap().render(painter.gl(),zoom_matrix, translation_matrices);
            }
        };

        let render_explosion = || {
            for renderer in explosion_renderers.lock().unwrap().iter() {
                renderer.render(painter.gl(), time, screen_rect, zoom);
            }
        };

        render_pipeline.lock().unwrap().render(painter.gl(), render_bloom, render_normal, render_explosion, screen_rect);
    }));

    // At time of writing there is no way to do this without providing a callback (which must be send + sync)
    CentralPanel::default().show(context, |ui| {
        ui.painter().add(PaintCallback { rect: screen_rect, callback });
    });
}<|MERGE_RESOLUTION|>--- conflicted
+++ resolved
@@ -52,10 +52,10 @@
         renderer.lock().unwrap().add_vertices(vertices);
     }
 
-<<<<<<< HEAD
     pub fn get_screen_texture_renderer(&self, name: &str) -> Arc<Mutex<ScreenTextureRenderer>> {
         self.screen_texture_renderers.get(name).unwrap().clone()
-=======
+    }
+
     pub fn destroy(&mut self, gl: &Arc<glow::Context>) {
         self.render_pipeline.lock().unwrap().destroy(gl);
         self.object_renderer.lock().unwrap().destroy(gl);
@@ -66,7 +66,6 @@
         for renderer in self.explosion_renderers.lock().unwrap().iter_mut() {
             renderer.destroy(gl);
         }
->>>>>>> 1b3ab4c2
     }
 }
 
