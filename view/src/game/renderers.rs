use std::{collections::HashMap, sync::{Arc, Mutex}};

use eframe::{egui::{CentralPanel, Context, PaintCallback, Rect}, egui_glow::CallbackFn, glow::{self}};
use log::error;
use transfer_window_model::Model;

use crate::{rendering::{explosion_renderer::ExplosionRenderer, geometry_renderer::GeometryRenderer, render_pipeline::RenderPipeline, screen_texture_renderer::ScreenTextureRenderer, texture_renderer::TextureRenderer}, resources::Resources};

use super::Scene;

/// Rendering pipeline overview
/// 1) View adds all necessary vertices to various renderers
/// 2) All renderers are rendered to `multisample_framebuffer` which allows multisampling
/// 3) The resulting texture is resolved onto a texture in `intermediate_framebuffer`
/// 4) The texture is rendered to the default FBO
pub struct Renderers {
    screen_rect: Rect,
    render_pipeline: Arc<Mutex<RenderPipeline>>,
    object_renderer: Arc<Mutex<GeometryRenderer>>,
    segment_renderer: Arc<Mutex<GeometryRenderer>>,
    texture_renderers: HashMap<String, Arc<Mutex<TextureRenderer>>>,
    screen_texture_renderers: HashMap<String, Arc<Mutex<ScreenTextureRenderer>>>,
    explosion_renderers: Arc<Mutex<Vec<ExplosionRenderer>>>,
}

impl Renderers {
    #[allow(clippy::needless_pass_by_value)]
    pub fn new(resources: &Resources, gl: &Arc<glow::Context>, screen_rect: Rect) -> Self {
        let render_pipeline = Arc::new(Mutex::new(RenderPipeline::new(gl, screen_rect)));
        let object_renderer = Arc::new(Mutex::new(GeometryRenderer::new(gl)));
        let segment_renderer = Arc::new(Mutex::new(GeometryRenderer::new(gl)));
        let texture_renderers = resources.build_renderers(&gl);
        let screen_texture_renderers = resources.build_screen_renderers(&gl);
        let explosion_renderers = Arc::new(Mutex::new(vec![]));
        
<<<<<<< HEAD
        Self { gl, screen_rect, render_pipeline, object_renderer, segment_renderer, texture_renderers, screen_texture_renderers, explosion_renderers }
=======
        Self { screen_rect, render_pipeline, object_renderer, segment_renderer, texture_renderers, explosion_renderers }
>>>>>>> 66b2a567
    }

    pub fn add_object_vertices(&mut self, vertices: &mut Vec<f32>) {
        self.object_renderer.lock().unwrap().add_vertices(vertices);
    }

    pub fn add_segment_vertices(&mut self, vertices: &mut Vec<f32>) {
        self.segment_renderer.lock().unwrap().add_vertices(vertices);
    }

    pub fn add_texture_vertices(&mut self, texture: &str, vertices: &mut Vec<f32>) {
        let Some(renderer) = self.texture_renderers.get(texture) else {
            error!("Texture {} does not exist", texture);
            return;
        };
        renderer.lock().unwrap().add_vertices(vertices);
    }

    pub fn get_screen_texture_renderer(&self, name: &str) -> Arc<Mutex<ScreenTextureRenderer>> {
        self.screen_texture_renderers.get(name).unwrap().clone()
    }
}

pub fn update(view: &mut Scene, model: &Model, context: &Context) {
    #[cfg(feature = "profiling")]
    let _span = tracy_client::span!("Update rendering");

    let screen_rect = context.screen_rect();
    let render_pipeline = view.renderers.render_pipeline.clone();
    let object_renderer = view.renderers.object_renderer.clone();
    let segment_renderer = view.renderers.segment_renderer.clone();
    let texture_renderers = view.renderers.texture_renderers.clone();
    let explosion_renderers = view.renderers.explosion_renderers.clone();
    let time = model.time();
    let zoom = view.camera.zoom();

    // Matrices need model to calculate, which is not send/sync, so we have to calculate matrices *before* constructing a callback
    let zoom_matrix = view.camera.zoom_matrix(screen_rect);
    let translation_matrices = view.camera.translation_matrices(model);

    // Start new explosion renderers
    for explosion in model.explosions_started_this_frame() {
        let renderer = ExplosionRenderer::new(&view.gl, model.time(), explosion.parent(), explosion.offset(), explosion.combined_mass());
        view.renderers.explosion_renderers.lock().unwrap().push(renderer);
    }

    // Delete expired explosion renderers
    view.renderers.explosion_renderers.lock().unwrap()
        .retain(|renderer| !renderer.is_finished(model.time()));

    // Update explosion renderers
    view.renderers.explosion_renderers.lock().unwrap()
        .iter_mut().for_each(|renderer| renderer.update_position(&mut view.camera, model, context.screen_rect()));

    // Make sure to regenerate framebuffer with new size if window resized
    if screen_rect != view.renderers.screen_rect {
        view.renderers.screen_rect = screen_rect;
        render_pipeline.lock().unwrap().resize(&view.gl, screen_rect);
    }

    let callback = Arc::new(CallbackFn::new(move |_info, painter| {
        let render_bloom = || {
            segment_renderer.lock().unwrap().render(painter.gl(), zoom_matrix, translation_matrices);
        };

        let render_normal = || {
            object_renderer.lock().unwrap().render(painter.gl(), zoom_matrix, translation_matrices);
            for renderer in texture_renderers.values() {
                renderer.lock().unwrap().render(painter.gl(),zoom_matrix, translation_matrices);
            }
        };

        let render_explosion = || {
            for renderer in explosion_renderers.lock().unwrap().iter() {
                renderer.render(painter.gl(), time, screen_rect, zoom);
            }
        };

        render_pipeline.lock().unwrap().render(painter.gl(), render_bloom, render_normal, render_explosion, screen_rect);
    }));

    // At time of writing there is no way to do this without providing a callback (which must be send + sync)
    CentralPanel::default().show(context, |ui| {
        ui.painter().add(PaintCallback { rect: screen_rect, callback });
    });
}<|MERGE_RESOLUTION|>--- conflicted
+++ resolved
@@ -33,11 +33,7 @@
         let screen_texture_renderers = resources.build_screen_renderers(&gl);
         let explosion_renderers = Arc::new(Mutex::new(vec![]));
         
-<<<<<<< HEAD
-        Self { gl, screen_rect, render_pipeline, object_renderer, segment_renderer, texture_renderers, screen_texture_renderers, explosion_renderers }
-=======
-        Self { screen_rect, render_pipeline, object_renderer, segment_renderer, texture_renderers, explosion_renderers }
->>>>>>> 66b2a567
+        Self { screen_rect, render_pipeline, object_renderer, segment_renderer, texture_renderers, screen_texture_renderers, explosion_renderers }
     }
 
     pub fn add_object_vertices(&mut self, vertices: &mut Vec<f32>) {
