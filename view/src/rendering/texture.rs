use std::sync::Arc;

use eframe::glow::{self, LINEAR, LINEAR_MIPMAP_NEAREST};
use glow::{Context, HasContext, TEXTURE_2D, RGBA, UNSIGNED_BYTE, TEXTURE_MAG_FILTER, TEXTURE_MIN_FILTER};

pub struct Texture {
    texture: glow::Texture,
}

impl Texture {
    pub fn new(gl: Arc<Context>, size: (i32, i32), bytes: &[u8]) -> Self {
        unsafe {
            let texture = gl.create_texture().expect("Failed to create texture");
            gl.bind_texture(TEXTURE_2D, Some(texture));
            gl.tex_image_2d(TEXTURE_2D, 0, RGBA as i32, size.0, size.1, 0, RGBA, UNSIGNED_BYTE, Some(bytes));
            gl.tex_parameter_i32(TEXTURE_2D, TEXTURE_MIN_FILTER, LINEAR_MIPMAP_NEAREST as i32);
            gl.tex_parameter_i32(TEXTURE_2D, TEXTURE_MAG_FILTER, LINEAR as i32);
            gl.generate_mipmap(TEXTURE_2D);
            Texture { texture }
        }
    }

<<<<<<< HEAD
    pub fn bind(&self) {
        unsafe { 
            self.gl.bind_texture(TEXTURE_2D, Some(self.texture));
=======
    pub fn bind(&self, gl: &Arc<Context>) {
        unsafe {
            gl.bind_texture(TEXTURE_2D, Some(self.texture));
>>>>>>> 66b2a567
        }
    }

    fn destroy(&mut self, gl: &Arc<Context>) {
        unsafe { 
            gl.delete_texture(self.texture);
        };
    }
}<|MERGE_RESOLUTION|>--- conflicted
+++ resolved
@@ -20,15 +20,9 @@
         }
     }
 
-<<<<<<< HEAD
-    pub fn bind(&self) {
-        unsafe { 
-            self.gl.bind_texture(TEXTURE_2D, Some(self.texture));
-=======
     pub fn bind(&self, gl: &Arc<Context>) {
         unsafe {
             gl.bind_texture(TEXTURE_2D, Some(self.texture));
->>>>>>> 66b2a567
         }
     }
 
