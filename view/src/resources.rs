use std::{collections::HashMap, fs::{self, DirEntry}, sync::{Arc, Mutex}};

use eframe::{egui::{self, ImageSource}, glow};
use image::GenericImageView;
use log::{info, trace};

use crate::game::rendering::{texture, texture_renderer::TextureRenderer, planet_renderer::PlanetRenderer};

fn directory_entries(directory: String) -> Vec<DirEntry> {
    fs::read_dir(directory)
        .expect("Failed to read directory")
        .map(|entry| entry.expect("Failed to read file"))
        .collect()
}

fn entry_name(entry: &DirEntry) -> String {
    entry.file_name().into_string().unwrap().split('.').next().unwrap().to_string()
}

struct Texture {
    image: ImageSource<'static>,
    gl_texture: texture::Texture,
}

impl Texture {
    fn new(context: &egui::Context, gl: &Arc<glow::Context>, entry: &DirEntry) -> Self {
        let uri = "file://".to_owned() + entry.path().as_path().as_os_str().to_str().unwrap();
        trace!("Loading texture {}", uri);
        let bytes = fs::read(entry.path()).expect("Failed to load file");
        let image = image::load_from_memory(&bytes).expect("Failed to load image");
        let size = (image.dimensions().0 as i32, image.dimensions().1 as i32);
        let bytes = image.to_rgba8().into_vec();
        let image = ImageSource::Uri(uri.clone().into());
        let gl_texture = texture::Texture::new(gl, size, &bytes);
        context.try_load_bytes(&uri).expect("Failed to load texture");
        Texture { image, gl_texture }
    }
}

/// Loads all textures in the resources folder upon initialization
pub struct Resources {
    icons: HashMap<String, Texture>,
    planets: HashMap<String, Texture>,
}

impl Resources {
    pub fn new(context: &egui::Context, gl: &Arc<glow::Context>) -> Self {
        info!("Loading resources");
<<<<<<< HEAD
        let icons = directory_entries("view/resources/textures/icons".to_string())
=======
        let textures = directory_entries("view/resources/final_textures".to_string())
>>>>>>> aae69fd2
            .into_iter()
            .map(|entry| (entry_name(&entry), entry))
            .map(|entry| (entry.0, Texture::new(context, gl, &entry.1)))
            .collect();
        let planets = directory_entries("view/resources/textures/planets".to_string())
            .into_iter()
            .map(|entry| (entry_name(&entry), entry))
            .map(|entry| (entry.0, Texture::new(context, gl, &entry.1)))
            .collect();
        Resources { icons, planets }
    }

    /// # Panics
    /// Panics if the texture does not exist
    #[allow(unused)] 
    pub fn icon_image(&self, name: &str) -> ImageSource {
        self.icons.get(name)
            .unwrap_or_else(|| panic!("Icon {name} does not exist"))
            .image
            .clone()
    }
    
    /// # Panics
    /// Panics if the texture does not exist
    #[allow(unused)]
    pub fn planet_image(&self, name: &str) -> ImageSource {
        self.planets.get(name)
            .unwrap_or_else(|| panic!("Planet texture {name} does not exist"))
            .image
            .clone()
    }

    /// # Panics
    /// Panics if the texture does not exist
    #[allow(unused)]
    pub fn gl_icon(&self, name: &str) -> glow::Texture {
        self.icons.get(name)
            .unwrap_or_else(|| panic!("Icon {name} does not exist"))
            .gl_texture
            .texture()
    }
    
    /// # Panics
    /// Panics if the texture does not exist
    #[allow(unused)]
    pub fn gl_planet(&self, name: &str) -> glow::Texture {
        self.planets.get(name)
            .unwrap_or_else(|| panic!("Planet texture {name} does not exist"))
            .gl_texture
            .texture()
    }

    pub fn build_icon_renderers(&self, gl: &Arc<glow::Context>) -> HashMap<String, Arc<Mutex<TextureRenderer>>> {
        info!("Building renderers");
        let mut icon_renderers = HashMap::new();
        for (texture_name, texture) in &self.icons {
            trace!("Building renderer for {}", texture_name);
            let renderer = TextureRenderer::new(gl, texture.gl_texture.texture());
            icon_renderers.insert(texture_name.to_string(), Arc::new(Mutex::new(renderer)));
        }
        icon_renderers
    }
    
    pub fn build_planet_renderers(&self, gl: &Arc<glow::Context>) -> HashMap<String, Arc<Mutex<PlanetRenderer>>> {
        info!("Building renderers");
        let mut planet_renderers = HashMap::new();
        for (texture_name, texture) in &self.planets {
            trace!("Building renderer for {}", texture_name);
            let renderer = PlanetRenderer::new(gl, texture.gl_texture.texture());
            planet_renderers.insert(texture_name.to_string(), Arc::new(Mutex::new(renderer)));
        }
        planet_renderers
    }

    pub fn destroy(&self, gl: &Arc<glow::Context>) {
        info!("Destroying textures");
        for icon in self.icons.values() {
            icon.gl_texture.destroy(gl);
        }
        for planet in self.planets.values() {
            planet.gl_texture.destroy(gl);
        }
    }
}<|MERGE_RESOLUTION|>--- conflicted
+++ resolved
@@ -46,11 +46,7 @@
 impl Resources {
     pub fn new(context: &egui::Context, gl: &Arc<glow::Context>) -> Self {
         info!("Loading resources");
-<<<<<<< HEAD
-        let icons = directory_entries("view/resources/textures/icons".to_string())
-=======
-        let textures = directory_entries("view/resources/final_textures".to_string())
->>>>>>> aae69fd2
+        let icons = directory_entries("view/resources/final_textures".to_string())
             .into_iter()
             .map(|entry| (entry_name(&entry), entry))
             .map(|entry| (entry.0, Texture::new(context, gl, &entry.1)))
@@ -65,14 +61,14 @@
 
     /// # Panics
     /// Panics if the texture does not exist
-    #[allow(unused)] 
+    #[allow(unused)]
     pub fn icon_image(&self, name: &str) -> ImageSource {
         self.icons.get(name)
             .unwrap_or_else(|| panic!("Icon {name} does not exist"))
             .image
             .clone()
     }
-    
+
     /// # Panics
     /// Panics if the texture does not exist
     #[allow(unused)]
@@ -92,7 +88,7 @@
             .gl_texture
             .texture()
     }
-    
+
     /// # Panics
     /// Panics if the texture does not exist
     #[allow(unused)]
@@ -113,7 +109,7 @@
         }
         icon_renderers
     }
-    
+
     pub fn build_planet_renderers(&self, gl: &Arc<glow::Context>) -> HashMap<String, Arc<Mutex<PlanetRenderer>>> {
         info!("Building renderers");
         let mut planet_renderers = HashMap::new();
